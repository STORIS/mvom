# Changelog

All notable changes to this project will be documented in this file.

The format is based on [Keep a Changelog](https://keepachangelog.com/en/1.0.0/),
and this project adheres to [Semantic Versioning](https://semver.org/spec/v2.0.0.html).

## [Unreleased]

<<<<<<< HEAD
## [2.0.0-rc.2] - 2024-04-03

### Breaking Changes
=======
### Breaking changes
>>>>>>> 810043ac

- Minimum Node version is now 18.0.0 ([#620](https://github.com/STORIS/mvom/pull/620))

### Docs

- Upgraded to Docusaurus v3.2.1 because V2 does not support Node 18 ([#620](https://github.com/STORIS/mvom/pull/620)).

### Added

- Add node 20 to the CI matrix

## [2.0.0-rc.1] - 2023-05-05

### Breaking changes

- Logger interface has been adjusted, adding `fatal` and `trace` while removing `verbose` and `silly` ([#463](https://github.com/STORIS/mvom/pull/463))

### Fixed

- Fix handling of foreign key validation when multiple files are specified ([#467](https://github.com/STORIS/mvom/pull/467))

## [2.0.0-rc.0] - 2023-03-16

### Breaking changes

- Minimum Node version is now 16.0.0 ([#413](https://github.com/STORIS/mvom/pull/413))

### Fixed

- Check catalog existence as part of server validation ([#196](https://github.com/STORIS/mvom/pull/196))

### Added

- Deploy UniBasic via MVIS Admin ([#186](https://github.com/STORIS/mvom/pull/186))
- Prevent multiples of same connection operations from running in parallel ([#308](https://github.com/STORIS/mvom/pull/308))
- Add filename and record ID to error output ([#318](https://github.com/STORIS/mvom/pull/318))
- Return write error status codes ([#322](https://github.com/STORIS/mvom/pull/322))
- Allow specification of a maximum return payload size from the database ([#357](https://github.com/STORIS/mvom/pull/357))
- Pass requestId to MVIS as HTTP header ([#390](https://github.com/STORIS/mvom/pull/390))
- Add requestId to common variable ([#397](https://github.com/STORIS/mvom/pull/397))

### Docs

- Enable Algolia search ([#174](https://github.com/STORIS/mvom/pull/174))
- Updated docs for changes in release ([#359](https://github.com/STORIS/mvom/pull/359))

## [2.0.0-alpha.7] - 2022-06-13

### Fixed

- Fix an issue with `findById` where the UniBasic source code did not include the UDO constants which produced an uninitialized variable abort ([#157](https://github.com/STORIS/mvom/pull/157))
- Handle construction of full MVIS URL more gracefully to avoid issues with trailing slashes ([#128](https://github.com/STORIS/mvom/pull/128) and [#166](https://github.com/STORIS/mvom/pull/166))
- Fix an issue with `$contains`, `$startsWith`, and `$endsWith` queries where an unintended pattern match could be introduced into the query constant causing the query to return unexpected results ([#166](https://github.com/STORIS/mvom/pull/166))

### Added

- Add node 18 to the CI matrix ([#111](https://github.com/STORIS/mvom/pull/111))
- Remove `@types/jest` from dependencies and update timers syntax to no longer specify `modern` ([#152](https://github.com/STORIS/mvom/pull/152))

### Docs

- Add documentation site and automate deployment of it to GitHub pages ([#151](https://github.com/STORIS/mvom/pull/151))

### Meta

- Update readme and create contributing guide and code of conduct ([#155](https://github.com/STORIS/mvom/pull/155))

## [2.0.0-alpha.6] - 2022-05-05

### Breaking changes

- Previously, specifying an empty projection array for Model database methods (e.g. `find`, `findById`) would behave the same as specifying no projection at all. This change adjusts that behavior so that specifying an empty projection array will instead return no data. ([#86](https://github.com/STORIS/mvom/pull/86))

### Fixed

- Corrected an issue with saving subdocument arrays defined with multipart paths where the resulting saved data would be formatted incorrectly in the database ([#85](https://github.com/STORIS/mvom/pull/85))
- Added missing `@babel/runtime` dependency ([#105](https://github.com/STORIS/mvom/pull/105))
- If a database value cannot be transformed, log the original value and not the value after a transformation attempt ([#106](https://github.com/STORIS/mvom/pull/106))

## [2.0.0-alpha.5] - 2022-04-19

### Added

- Allow user defined properties in Model methods. These will be stored in the `S$MVOM` named common area. ([#76](https://github.com/STORIS/mvom/pull/76))
- Validate database server query limits prior to execution of query ([#79](https://github.com/STORIS/mvom/pull/79))

## [2.0.0-alpha.4] - 2022-04-12

### Breaking changes

- Change database I/O for records to use delimited strings instead of arrays ([#60](https://github.com/STORIS/mvom/pull/60))
  - A new non-enumerable `_originalRecordString` property now exists on the Model instance
  - Model instances can no longer be constructed from arrays. Delimited strings can be used instead.
  - The `Document` constructor is now protected and should not be instantiated directly. Use of the static `createDocumentFromRecordString` should be used instead.

### Added

- Allow http/s agent to be passed to Connection ([#45](https://github.com/STORIS/mvom/pull/45))
- Allow type information to be specified for dictionaries that are not part of the data definitions ([#53](https://github.com/STORIS/mvom/pull/53))

## [2.0.0-alpha.3] - 2022-03-22

### Fixed

- Fixed an issue where the time transformations were returning the incorrect value on the date a daylight saving time transition occurred ([#42](https://github.com/STORIS/mvom/pull/42))
- Fixed an issue where property descriptors were being added unnecessarily to properties on the `Document` class which had been migrated to JS private syntax ([#41](https://github.com/STORIS/mvom/pull/41))
- Fixed an issue where the default `dbFormat` of `'ms'` for `ISOCalendarDateTime` schema types was not properly passing the defaulted format to the `ISOTime` constructor. This led to incorrect transformations of the time component of the `ISOCalendarDateTime`. ([#50](https://github.com/STORIS/mvom/pull/50))

### Changed

- `moment` was replaced with `date-fns` for use in date and time conversions since `moment` is in maintenance mode. ([#42](https://github.com/STORIS/mvom/pull/42))
- Logging behaviors were changed to have a different severity level for many log events. Additionally, all logs now include the account name in the emitted log message. ([#44](https://github.com/STORIS/mvom/pull/44))

### Added

- When an MVIS connection times out, a new `TimeoutError` will be emitted instead of `MvisError`. Additionally, a new `UnknownError` could possibly be emitted if the caught error is not of type `AxiosError` (from `axios` library). ([#43](https://github.com/STORIS/mvom/pull/43))

## [2.0.0-alpha.2] - 2022-03-17

### Fixed

- The `findById` and `findByIds` database features were returning empty string when a record was not found. However, the types for the responses were anticipating `null` to be returned in this scenario. The handling code was anticipating `null` and was returning an empty `Model` instance instead of returning `null` as expected. Use of `null` is a better pattern and the database code was adjusted to return `null` instead of empty string. ([#37](https://github.com/STORIS/mvom/pull/37))
- The `unibasic` path for db server feature deployments was resolving to the incorrect file system location ([#37](https://github.com/STORIS/mvom/pull/37))
- The `Document` and `Model` constructors were incorrectly only allowing an option of either `record` or `data` to be supplied. It is valid syntax to supply both so the restrictions on the constructor options were relaxed. ([#37](https://github.com/STORIS/mvom/pull/37))

## [2.0.0-alpha.1] - 2022-03-14

### Breaking Changes

- The `encrypt` and `decrypt` functions are no longer overloaded to accept or return arrays and no longer accept or return `null`. All handling of arrays and `null` values has been internalized. ([#29](https://github.com/STORIS/mvom/pull/29))

### Fixed

- The `_id` property of `Model` instances was inadvertently not enumerable. This fix ensures that the `_id` property will be enumerable. ([#31](https://github.com/STORIS/mvom/pull/31))

## [2.0.0-alpha.0] - 2022-03-11

### Breaking Changes

- Minimum Node version is now 14.19.0
- The Schema constructor definitions no longer accept constructors for the `type` property in schema property definitions. Instead, the `type` will be string literals indicating the property's type (e.g. `'string'`).
- Several exported types have been improved or renamed
- There is no longer a default export from the library. The main export now includes named exports `Connection`, `Document`, `Schema`, and the various `Error` classes.
- `createConnection` has been changed from a standalone exported function to a static method on the `Connection` class. This is now the only supported mechanism for instiantiating a `Connection`.
- `ConnectionManagerError` has been renamed as `MvisError` and its properties similarly renamed since the official Rocket product is "MVIS"

### Changed

- Migrated library from BitBucket to GitHub
- Update repository URL in `package.json` ([#3](https://github.com/STORIS/mvom/pull/3))
- Update all dependencies to latest version
- Library has been completely converted to TypeScript ([#14](https://github.com/STORIS/mvom/pull/14), [#18](https://github.com/STORIS/mvom/pull/18), [#20](https://github.com/STORIS/mvom/pull/20), [#22](https://github.com/STORIS/mvom/pull/22), and [#23](https://github.com/STORIS/mvom/pull/23))
- Uses STORIS published eslint, prettier, and typescript configurations
- Convert changelog to the Keep-a-Changelog standard

### Added

- Use GitHub actions for CI ([#1](https://github.com/STORIS/mvom/pull/1))
- Use Renovate to keep dependencies up to date ([#2](https://github.com/STORIS/mvom/pull/2))

## [1.0.0] - 2022-02-22

No changes; only publish 1.0.0 stable release

## [1.0.0-rc.1] - 2021-10-19

### Fixed

- Fix projection error on schemaless models

## [1.0.0-rc.0] - 2021-10-18

### Breaking changes

- Node 12 is now minimum version

### Added

- Allow explicit `$and` operator for queries
- Improve Query unit tests
- Allow schematically defined foreign key validations
- Allow projection operators to be passed to queries to limit returned data from data server and transformations
- Allow reading binary files as Base64 encoded

### Changed

- Update dependencies to remove security warnings

## [0.9.4] - 2021-06-30

### Changed

- Update all dependencies
- Format the ISOCalendarDateTime type to have the time component left padded with zeroes

## [0.9.3] - 2021-05-07

### Changed

- Update production dependencies to remedy high vulnerability security issues

## [0.9.2] - 2020-11-19

### Fixed

- Several properties on the `Document` instance were intended to not be enumerable and were not getting configured properly to ensure that. This change ensures that the `transformDocumentToRecord`, `_transformRecordToDocument`, and `validate` properties are not configurable, not enumerable, and not writable. Since `Model` inherits from `Document`, this will affect instances of that class as well.

## [0.9.1] - 2020-05-22

### Fixed

- When a document's property is a schema type of Array or NestedArray, `required` validation will fail when the property is not defined. This is because during validation the `undefined` property gets cast to `null` and then the array gets cast to `[null]` during validation which fails. The issue is that `undefined` and `null` values are not cast to arrays prior to validation in the same way that `DocumentArray`s are. This change casts `null` and `undefined` properties to `[]` and scalars to an array of that scalar during property validation.

## [0.9.0] - 2020-05-18

### Breaking changes

- Eliminate implicit `required` validation of primitive arrays that was occurring if the primitive's schema definition indicated it was `required`. This effectively made it so that arrays must have a length greater than 0 if the contents of the array were required. This caused the `required` flag to effectively serve double-duty -- preventing `null`/`undefined` contents of arrays and enforcing that arrays contained contents.

## [0.8.0] - 2020-04-21

### Added

- Add support to encrypt and decrypt strings and ISO calendar dates. String and ISOCalendarDate type fields can be marked as `encrypted`. The Schema constructor now accepts optional `encrypt` and `decrypt` functions. If a field is marked as `encrypted` these provided functions will be run.

## [0.7.0] - 2020-04-03

### Changed

- Update to fix dependency vulnerabilities
- Expose the `Document` constructor and allow a record to be passed in the constructor without having fetched it from the DB

## [0.6.2] - 2020-03-24

### Fixed

- Fix a deployment issue introduced in 0.6.0. Make sure that all features needed for the `deploy` feature are deployed as part of a bootstrap step
- Add temporary workarounds for several issues identified in UniQuery
  - Using the `returning` clause on a query where a query limit is exceeded causes an abort (proposed to be fixed in UniData 8.2.2)
  - Exceeding the sentence length limit does to set an error condition in `@system.return.code` therefore returning incorrect results instead of an error.

## [0.6.1] - 2020-03-13

### Added

- Allow for regular expression pattern matching for strings and ids. Strings will accept a property named `match` in the schema definition for any string type. Document ids can be matched by providing an `idMatch` property to the Schema constructor options.

### Changed

- Update some vulnerable dependencies

## [0.6.0] - 2020-03-03

### Breaking changes

- Add new setup and teardown features which will run before and after a subroutine feature to setup and teardown the environment. While configurable, the initial implementation creates and clears a named common block called `S$MVOM`, which includes one variable called `S$MVOM.PROCESS` set to `true`. UniBasic programs can check for this variable to determine if they were initiated by `MVIS`. This may be necessary when code not shipped through MVOM is run like in a database trigger or virtual dictionary.

UniBasic programs should include the below to use this new variable:

```UniBasic
COM /S$MVOM/ S$MVOM.PROCESS
```

- Enhance the save action to support clearing all attributes before writing out the record. This fixes an issue with schemaless documents where the record being written has less attributes than what is already on disk. This is automatically set when working with schemaless files.

## [0.5.2] - 2020-02-25

### Added

- Allow for null schemas passed to the model constructor. When schemas are null, no mapping of the record to a document (and vice versa) will occur. Instead, a property named `_raw` will be added to the document which contains an array of the record contents. When saving, this array will overwrite the entire record.

## [0.5.1] - 2019-11-21

### Changed

- Rollback fs-extra version to avoid memory leak

## [0.5.0] - 2019-11-11

### Breaking changes

- Fix simple and document array handling so they can be cleared using an empty array syntax and also update correctly when changing the length
- Change exported error names so they contain an `Error` suffix for clarity

### Changed

- Update dependencies and begin conversion to TypeScript

## [0.4.0] - 2019-07-18

### Breaking changes

- String types with an enumeration of empty string will return empty string instead of null from the database

### Changed

- Improve the Model class in the typescript declaration

## [0.3.5] - 2019-06-03

### Fixed

- Correct static members on Model class in TS declaration file

## [0.3.4] - 2019-05-30

### Added

- Add TypeScript declaration file

## [0.3.3] - 2019-05-16

### Fixed

- Ensure that the `count` property returned from `findAndCount` is numeric

## [0.3.2] - 2019-05-13

### Added

- Add new `findByIds` static model method which finds a list of documents by id.
- Add new `findAndCount` static model method which returns both the documents matching the query as well as the count of all documents matching the query irrespective of skip and limit

## [0.3.1] - 2018-12-21

### Fixed

- Fix an issue where enum validation returns a data validation error on null values on non-required fields

## [0.3.0] - 2018-12-17

### Breaking changes

- Correctly format an attribute that only contains subvalued data. Previously this returned a string with embedded subvalue delimiters. This now returns a nested array.

### Changed

- Improve the performance of the server-side formatDocument routine on large records by switching to REMOVE and udoAppendArrayItem
- Fix an abort from the U2 digest function when reading or overwriting a previously empty record

## [0.2.1] - 2018-10-22

### Added

- The constant values for queries will now be converted from the external schema format to the internal u2 format. This affects the date/time types as well as Booleans.
- Add support for specifying allowed enum values in the schema for string types

## [0.2.0] - 2018-09-18

### Breaking changes

- Connections now accept a timeout parameter which will override the default of no timeout. The default remains to be no timeout.
- The `request` and `response` properties of the `ConnectionManager` error object have now been renamed so they do not appear to be errors that directly came from axios. They are now `connectionManagerRequest` and `connectionManagerResponse` respectively.
- The `Connection` class is no longer exported. Connections should be established via the `createConnection` method which now accepts all parameters that the `Connection` class accepts
- mvom will no longer create a default winston logger if one is not passed to the connection constructor. All consumers who wish to have mvom provide logging should pass in their own logger (such as [winston](https://www.npmjs.com/package/winston)) which provides methods conforming to the npm log levels.

### Changed

- Nearly all dependencies and devDependencies have been updated to the latest versions
- Db server tier errors can now be cast to error class instances. Errors due to record locking will now be cast to `RecordLockedError` and errors due to record version mismatches will be cast to `RecordVersionError`
- Db server errors occurring during save will now enrich the error object with the filename and record id in the error object's `other` property
- All errors thrown from mvom will now contain a source property with a value of `mvom`

## [0.1.0] - 2018-08-10

### Breaking changes

We've graduated from Alpha to Beta! Semver has been updated so breaking vs. non-breaking changes can be more easily identified go forward.

### Fixed

- A bug was discovered where a subdocument array could not reference a multi-part path. That is, the subdocument array had a path in the format of `x.y` indicating the data was located at a particular attribute and value and the array should iterate across the subvalue. In this structure, the properties in the subdocument arrays would end up empty. This has been corrected.

## [0.0.10] - 2018-06-12

### Changed

- An object in the Schema is now only considered to be a "data definition" if it contains both a `type` and a `path` property. If an object doesn't contain both of these properties, it will be treated as a subdocument object instead of a data definition. The upshot of this is that `type` can now be used as a data-describing property in a Schema definition, provided that it does not appear alongside a `path` property in that same definition.

## [0.0.9] - 2018-06-07

### Added

- Connection instances now expose `getDbDate`, `getDbDateTime`, and `getDbTime` functions. These can be used to calculate the date and time values as represented at the database layer since it is likely to differ from the layer running mvom. This will allow consumers to get these values so they can be provided in the data. Note: This information is cached with a tunable time period (default 1 hour) in order to provide low latency feedback but also reasonably handle shifts in the database time (e.g. daylight saving time, server migrations, etc.)

## [0.0.8] - 2018-05-30

### Breaking changes

- Document constructor no longer accepts "record" -- instead it accepts an object of data
- Plain objects can now be used with subdocuments, enabling far easier use of these structures

## [0.0.7] - 2018-05-07

### Breaking changes

- Use array of arrays for sort criteria to preserve sequencing; can no longer be specified as object

## [0.0.6] - 2018-04-19

### Added

- Provide default dictionary of @ID for `_id` property

## [0.0.5] - 2018-04-17

### Breaking changes

- Do not treat missing records as an error condition - instead return null from findById

## [0.0.4] - 2018-04-16

### Breaking changes

- Partially revert changes to default export -- continue to export as named exports as well

## [0.0.3] - 2018-04-16

### Added

- When a query property is equal to an array, automatically convert to $in query
- Change default export from library to include Connection, Errors, and Schema

## [0.0.2] - 2018-04-09

### Added

- Connection is now exported from main module
- `__v` is now an accessible property in model instances
- Connection instances now have a status

### Fixed

- Models cannot be created from connection instances that have not been opened

## [0.0.1] - 2018-03-19

Initial alpha release of this library! Thanks for using it!

[unreleased]: https://github.com/storis/mvom/compare/2.0.0-rc.2...HEAD
[2.0.0-rc.2]: https://github.com/storis/mvom/compare/2.0.0-rc.1...2.0.0-rc.2
[2.0.0-rc.1]: https://github.com/storis/mvom/compare/2.0.0-rc.0...2.0.0-rc.1
[2.0.0-rc.0]: https://github.com/storis/mvom/compare/2.0.0-alpha.7...2.0.0-rc.0
[2.0.0-alpha.7]: https://github.com/storis/mvom/compare/2.0.0-alpha.6...2.0.0-alpha.7
[2.0.0-alpha.6]: https://github.com/storis/mvom/compare/2.0.0-alpha.5...2.0.0-alpha.6
[2.0.0-alpha.5]: https://github.com/storis/mvom/compare/2.0.0-alpha.4...2.0.0-alpha.5
[2.0.0-alpha.4]: https://github.com/storis/mvom/compare/2.0.0-alpha.3...2.0.0-alpha.4
[2.0.0-alpha.3]: https://github.com/storis/mvom/compare/2.0.0-alpha.2...2.0.0-alpha.3
[2.0.0-alpha.2]: https://github.com/storis/mvom/compare/2.0.0-alpha.1...2.0.0-alpha.2
[2.0.0-alpha.1]: https://github.com/storis/mvom/compare/2.0.0-alpha.0...2.0.0-alpha.1
[2.0.0-alpha.0]: https://github.com/storis/mvom/compare/1.0.0...2.0.0-alpha.0
[1.0.0]: https://github.com/storis/mvom/compare/1.0.0-rc.1...1.0.0
[1.0.0-rc.1]: https://github.com/storis/mvom/compare/1.0.0-rc.0...1.0.0-rc.1
[1.0.0-rc.0]: https://github.com/storis/mvom/compare/0.9.4...1.0.0-rc.0
[0.9.4]: https://github.com/storis/mvom/compare/0.9.3...0.9.4
[0.9.3]: https://github.com/storis/mvom/compare/0.9.2...0.9.3
[0.9.2]: https://github.com/storis/mvom/compare/0.9.1...0.9.2
[0.9.1]: https://github.com/storis/mvom/compare/0.9.0...0.9.1
[0.9.0]: https://github.com/storis/mvom/compare/0.8.0...0.9.0
[0.8.0]: https://github.com/storis/mvom/compare/0.7.0...0.8.0
[0.7.0]: https://github.com/storis/mvom/compare/0.6.2...0.7.0
[0.6.2]: https://github.com/storis/mvom/compare/0.6.1...0.6.2
[0.6.1]: https://github.com/storis/mvom/compare/0.6.0...0.6.1
[0.6.0]: https://github.com/storis/mvom/compare/0.5.2...0.6.0
[0.5.2]: https://github.com/storis/mvom/compare/0.5.1...0.5.2
[0.5.1]: https://github.com/storis/mvom/compare/0.5.0...0.5.1
[0.5.0]: https://github.com/storis/mvom/compare/0.4.0...0.5.0
[0.4.0]: https://github.com/storis/mvom/compare/0.3.5...0.4.0
[0.3.5]: https://github.com/storis/mvom/compare/0.3.4...0.3.5
[0.3.4]: https://github.com/storis/mvom/compare/0.3.3...0.3.4
[0.3.3]: https://github.com/storis/mvom/compare/0.3.2...0.3.3
[0.3.2]: https://github.com/storis/mvom/compare/0.3.1...0.3.2
[0.3.1]: https://github.com/storis/mvom/compare/0.3.0...0.3.1
[0.3.0]: https://github.com/storis/mvom/compare/0.2.1...0.3.0
[0.2.1]: https://github.com/storis/mvom/compare/0.2.0...0.2.1
[0.2.0]: https://github.com/storis/mvom/compare/0.1.0...0.2.0
[0.1.0]: https://github.com/storis/mvom/compare/0.0.10...0.1.0
[0.0.10]: https://github.com/storis/mvom/compare/0.0.9...0.0.10
[0.0.9]: https://github.com/storis/mvom/compare/0.0.8...0.0.9
[0.0.8]: https://github.com/storis/mvom/compare/0.0.7...0.0.8
[0.0.7]: https://github.com/storis/mvom/compare/0.0.6...0.0.7
[0.0.6]: https://github.com/storis/mvom/compare/0.0.5...0.0.6
[0.0.5]: https://github.com/storis/mvom/compare/0.0.4...0.0.5
[0.0.4]: https://github.com/storis/mvom/compare/0.0.3...0.0.4
[0.0.3]: https://github.com/storis/mvom/compare/0.0.2...0.0.3
[0.0.2]: https://github.com/storis/mvom/compare/0.0.1...0.0.2
[0.0.1]: https://github.com/storis/mvom/releases/tag/0.0.1<|MERGE_RESOLUTION|>--- conflicted
+++ resolved
@@ -7,13 +7,7 @@
 
 ## [Unreleased]
 
-<<<<<<< HEAD
-## [2.0.0-rc.2] - 2024-04-03
-
-### Breaking Changes
-=======
-### Breaking changes
->>>>>>> 810043ac
+### Breaking changes
 
 - Minimum Node version is now 18.0.0 ([#620](https://github.com/STORIS/mvom/pull/620))
 
