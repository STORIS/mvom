{
  "name": "docs",
  "version": "0.0.0",
  "private": true,
  "scripts": {
    "docusaurus": "docusaurus",
    "start": "docusaurus start",
    "build": "docusaurus build",
    "swizzle": "docusaurus swizzle",
    "deploy": "docusaurus deploy",
    "clear": "docusaurus clear",
    "serve": "docusaurus serve",
    "write-translations": "docusaurus write-translations",
    "write-heading-ids": "docusaurus write-heading-ids",
    "typecheck": "tsc"
  },
  "dependencies": {
<<<<<<< HEAD
    "@docusaurus/core": "3.2.1",
    "@docusaurus/preset-classic": "3.2.1",
    "@docusaurus/remark-plugin-npm2yarn": "^3.2.1",
    "@mdx-js/react": "^3.0.0",
    "clsx": "^1.2.1",
    "prism-react-renderer": "^2.1.0",
    "react": "^18.2.0",
    "react-dom": "^18.2.0"
  },
  "devDependencies": {
    "@docusaurus/module-type-aliases": "3.2.1",
    "@docusaurus/tsconfig": "3.2.1",
    "@docusaurus/types": "3.2.1",
    "typescript": "5.2.2"
=======
    "@docusaurus/core": "3.4.0",
    "@docusaurus/preset-classic": "3.4.0",
    "@docusaurus/remark-plugin-npm2yarn": "^3.4.0",
    "@mdx-js/react": "^3.0.1",
    "clsx": "^2.1.1",
    "prism-react-renderer": "^2.3.1",
    "react": "^18.3.1",
    "react-dom": "^18.3.1"
  },
  "devDependencies": {
    "@docusaurus/module-type-aliases": "3.4.0",
    "@docusaurus/tsconfig": "3.4.0",
    "@docusaurus/types": "3.4.0",
    "typescript": "5.5.4"
>>>>>>> 810043ac
  },
  "browserslist": {
    "production": [
      ">0.5%",
      "not dead",
      "not op_mini all"
    ],
    "development": [
      "last 1 chrome version",
      "last 1 firefox version",
      "last 1 safari version"
    ]
  }
}<|MERGE_RESOLUTION|>--- conflicted
+++ resolved
@@ -15,22 +15,6 @@
     "typecheck": "tsc"
   },
   "dependencies": {
-<<<<<<< HEAD
-    "@docusaurus/core": "3.2.1",
-    "@docusaurus/preset-classic": "3.2.1",
-    "@docusaurus/remark-plugin-npm2yarn": "^3.2.1",
-    "@mdx-js/react": "^3.0.0",
-    "clsx": "^1.2.1",
-    "prism-react-renderer": "^2.1.0",
-    "react": "^18.2.0",
-    "react-dom": "^18.2.0"
-  },
-  "devDependencies": {
-    "@docusaurus/module-type-aliases": "3.2.1",
-    "@docusaurus/tsconfig": "3.2.1",
-    "@docusaurus/types": "3.2.1",
-    "typescript": "5.2.2"
-=======
     "@docusaurus/core": "3.4.0",
     "@docusaurus/preset-classic": "3.4.0",
     "@docusaurus/remark-plugin-npm2yarn": "^3.4.0",
@@ -45,7 +29,6 @@
     "@docusaurus/tsconfig": "3.4.0",
     "@docusaurus/types": "3.4.0",
     "typescript": "5.5.4"
->>>>>>> 810043ac
   },
   "browserslist": {
     "production": [
