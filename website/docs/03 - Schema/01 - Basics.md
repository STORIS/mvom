---
id: schema_basics
title: Schema Basics
---

# Schema Basics

The `Schema` class allows you to define your data definition for your MultiValue files. This definition is used to transform MultiValue data between the database and a JavaScript object. Additionally, it allows you to define data validation requirements to aid in ensuring data validity upon writing to the database.

## Creating a schema

The `Schema` class is exported from MVOM as a named export. To create a schema object, you should use the `new` operator.

### Syntax

```ts
constructor(definition: SchemaDefinition, options?: SchemaConstructorOptions): Schema
```

### Parameters

| Parameter  | Type     | Description                                         |
| ---------- | -------- | --------------------------------------------------- |
| definition | `object` | The [definition](#schema-definition) for the schema |
| options    | `object` | [Options object](./schema_options) (see link)       |

## Schema Definition

The schema definition is an object which describes the layout of the JavaScript object structure, how it will be accessed from a MultiValue file, and what validations will be performed when writing to a MultiValue record. You can define your own property names and give each property a mapping to a particular location in the file. Depending on what type of data is being mapped there will be different options available in the schema definition.

### Properties common to all schema definition types

| Property     |                                                     Type                                                      |     Mandatory      | Default | Description                                                                    |
| ------------ | :-----------------------------------------------------------------------------------------------------------: | :----------------: | ------- | ------------------------------------------------------------------------------ |
| `type`       | `"string"`<br/>`"number"`<br/>`"boolean"`<br/>`"ISOCalendarDate"`<br/>`"ISOTime"`<br/>`"ISOCalendarDateTime"` | :heavy_check_mark: |         | A string identifying the data type of the value represented by this definition |
| `path`       |                                             `string` \| `number`                                              | :heavy_check_mark: |         | The [path](#path-property) to the location of the data                         |
| `dictionary` |                                                   `string`                                                    |                    |         | The dictionary name to use for query conditionals for this property            |
| `required`   |                                                   `boolean`                                                   |                    | `false` | Indicate whether this property is mandatory                                    |
| `encrypted`  |                                                   `boolean`                                                   |                    | `false` | Indicate whether this property should be encrypted                             |

### Mandatory properties

All mapped properties in a schema definition require two properties regardless of what type of data they are mapping. These properties are the `type` and `path` properties. The `type` property defines the data type of the data being mapped and the `path` property defines the location of the data in the file.

#### Type property

The `type` property can be any of the supported schema types: `string`, `number`, `boolean`, `ISOCalendarDate`, `ISOTime`, or `ISOCalendarDateTime`.

#### Path property

The `path` property can be either a string or a number and it defines the location of the data in the MultiValue file. Data can be located at a specified attribute, attribute + value, or attribute + value + subvalue.

##### Attribute based paths

For data located in an attribute, the `path` can either be an integer number or a integer number like string. This value represents the 1-indexed position of the data in the file. For instance, if the data is located in the third attribute of a file, the `path` can either be `3` or `"3"`.

##### Value based paths

For data located in a specific value of an attribute, the `path` will be a dot-delimited string of integers with two parts. That is, the format of the string will be `"n.n"` where `n` represents an integer. For instance, if the data is located in the second value of the third attribute of a file, the `path` would be defined as `"3.2"`.

##### Subvalue based paths

For data located in a specific subvalue of a value of an attribute, the `path` will be a dot-delimited string of integers with three parts. That is, the format of the string will be `"n.n.n"` where `n` represents an integer value. For instance, If the data is locatated in the first subvalue of the second value of the third attribute of a file, the `path` would be defined as `"3.2.1"`.

<<<<<<< HEAD
:::warning[caution]
=======
:::warning
>>>>>>> d9ac3b4d
It's very likely that if you have data defined using subvalue based paths that there is either a better way to describe that data in MVOM or you might be employing a schema anti-pattern. Although this mechanism is supported by MVOM, it may be best to evaluate if there is another way to describe your schema or consider refactoring your physical database structures.
:::

### Optional Properties

#### Dictionary property

The `dictionary` property indicates the MultiValue dictionary that is associated with the data indicated in the definition. It is used for the purposes of query execution. The `dictionary` property is necessary if you wish to use the property for conditionals in a query, but is otherwise optional.

#### Required property

The `required` property indicates that a value must be present when saving. If the value is `null`, `undefined`, or empty string (string types only) then an error will be thrown when saving.

#### Encrypted

The `encrypted` property indicates that a value should be encrypted on save and decrypted on access. See the [encryption](./schema_encryption) topic for more information.

### Example

The below is a relatively trivial example of mapping a simple file structure in MVOM. Suppose you had a file shaped like:

| Attribute Number | Data type | Description                                     |
| ---------------- | --------- | ----------------------------------------------- |
| 1                | `string`  | Customer ID                                     |
| 2                | `integer` | Open receivables balance                        |
| 3                | `date`    | Last activity date (internal MultiValue format) |

A schema definition for this structure might look like:

```ts
const schemaDefinition = {
  customerId: { type: 'string', path: 1 },
  openBalance: { type: 'number', path: 2 },
  lastActivityDate: { type: 'ISOCalendarDate', path: 3 },
};

const schema = new Schema(schemaDefinition);
```

More detailed examples will follow later in the discussion of the various schema types.<|MERGE_RESOLUTION|>--- conflicted
+++ resolved
@@ -62,11 +62,7 @@
 
 For data located in a specific subvalue of a value of an attribute, the `path` will be a dot-delimited string of integers with three parts. That is, the format of the string will be `"n.n.n"` where `n` represents an integer value. For instance, If the data is locatated in the first subvalue of the second value of the third attribute of a file, the `path` would be defined as `"3.2.1"`.
 
-<<<<<<< HEAD
-:::warning[caution]
-=======
 :::warning
->>>>>>> d9ac3b4d
 It's very likely that if you have data defined using subvalue based paths that there is either a better way to describe that data in MVOM or you might be employing a schema anti-pattern. Although this mechanism is supported by MVOM, it may be best to evaluate if there is another way to describe your schema or consider refactoring your physical database structures.
 :::
 
