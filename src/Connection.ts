import type http from 'http';
import type https from 'https';
import path from 'path';
import type { AxiosError, AxiosInstance, AxiosResponse } from 'axios';
import axios from 'axios';
import fs from 'fs-extra';
import moment from 'moment';
import semver from 'semver';
import { dependencies as serverDependencies } from './.mvomrc.json';
import compileModel, { type ModelConstructor } from './compileModel';
import {
	dbErrors,
	ISOCalendarDateFormat,
	ISOCalendarDateTimeFormat,
	ISOTimeFormat,
	mvEpoch,
} from './constants';
import {
	DbServerError,
	ForeignKeyValidationError,
	InvalidParameterError,
	InvalidServerFeaturesError,
	MvisError,
	RecordLockedError,
	RecordVersionError,
	TimeoutError,
	UnknownError,
} from './errors';
import type Schema from './Schema';
import type {
	DbActionInputCreateDir,
	DbActionInputDeploy,
	DbActionInputFeatureList,
	DbActionInputSubroutine,
	DbActionInputTypes,
	DbActionOutputErrorForeignKey,
	DbActionResponseCreateDir,
	DbActionResponseDeploy,
	DbActionResponseError,
	DbActionResponseFeatureList,
	DbActionSubroutineInputTypes,
	DbFeatureResponseTypes,
	DbSubroutineInputOptionsMap,
	DbSubroutineResponseTypes,
	DbSubroutineResponseTypesMap,
	GenericObject,
} from './types';
import { dummyLogger } from './utils';

// #region Types
export interface Logger {
	error(message: string): void;
	warn(message: string): void;
	info(message: string): void;
	verbose(message: string): void;
	debug(message: string): void;
	silly(message: string): void;
}

export interface CreateConnectionOptions {
	/** Optional logger instance */
	logger?: Logger;
	/**
	 * Lifetime of cache of db server data (s)
	 * @defaultValue 3600
	 */
	cacheMaxAge?: number;
	/**
	 * Request timeout (ms)
	 * 0 implies no timeout
	 * @defaultValue 0
	 */
	timeout?: number;
	/** Optional http agent */
	httpAgent?: http.Agent;
	/** Optional https agent */
	httpsAgent?: https.Agent;
}

interface ConnectionConstructorOptions {
	/** Optional http agent */
	httpAgent?: http.Agent;
	/** Optional https agent */
	httpsAgent?: https.Agent;
}

export enum ConnectionStatus {
	// convert to enum when transitioning class to TS
	disconnected = 'disconnected',
	connected = 'connected',
	connecting = 'connecting',
}
export interface DeployFeaturesOptions {
	/**
	 * Create directory when deploying features
	 * @defaultValue false
	 */
	createDir?: boolean;
}

type ServerDependency = keyof typeof serverDependencies;

interface ServerFeatureSet {
	validFeatures: Map<ServerDependency, string>;
	invalidFeatures: Set<ServerDependency>;
}
// #endregion

/** A connection object */
class Connection {
	/** File system path of the UniBasic source code */
	private static readonly unibasicPath = path.resolve(path.join(__dirname, 'unibasic'));

	/** Connection status */
	public status: ConnectionStatus = ConnectionStatus.disconnected;

	/** Database account name */
	private readonly account: string;

	/** Logger instance used for diagnostic logging */
	private readonly logger: Logger;

	/** Object providing the current state of db server features and availability */
	private serverFeatureSet: ServerFeatureSet = {
		validFeatures: new Map(),
		invalidFeatures: new Set(),
	};

	/** Time that the connection information cache will expire */
	private cacheExpiry = 0;

	/** Maximum age of the cache before it must be refreshed */
	private readonly cacheMaxAge: number;

	/** +/- in milliseconds between database server time and local server time */
	private timeDrift?: number;

	/** Axios instance */
	private readonly axiosInstance: AxiosInstance;

	private constructor(
		/** URI of the MVIS which facilitates access to the mv database */
		mvisUri: string,
		/** Database account that connection will be used against */
		account: string,
		/** Logger instance */
		logger: Logger,
		/** Lifetime of cache of db server data (s) */
		cacheMaxAge: number,
		/** Request timeout (ms) */
		timeout: number,
		options: ConnectionConstructorOptions = {},
	) {
<<<<<<< HEAD
		const { httpAgent, httpsAgent } = options;

=======
		this.account = account;
>>>>>>> 8c43c158
		this.logger = logger;
		this.cacheMaxAge = cacheMaxAge;

		const baseURL = `${mvisUri}/${account}/subroutine/${Connection.getServerProgramName('entry')}`;

		this.axiosInstance = axios.create({
			baseURL,
			timeout,
			transitional: { clarifyTimeoutError: true },
			...(httpAgent && { httpAgent }),
			...(httpsAgent && { httpsAgent }),
		});

		this.logMessage('debug', 'creating new connection instance');
	}

	public static createConnection(
		/** URI of the MVIS which facilitates access to the mv database */
		mvisUri: string,
		/** Database account that connection will be used against */
		account: string,
		options: CreateConnectionOptions = {},
	): Connection {
		const {
			logger = dummyLogger,
			cacheMaxAge = 3600,
			timeout = 0,
			httpAgent,
			httpsAgent,
		} = options;

		if (!Number.isInteger(cacheMaxAge)) {
			throw new InvalidParameterError({ parameterName: 'cacheMaxAge' });
		}

		if (!Number.isInteger(timeout)) {
			throw new InvalidParameterError({ parameterName: 'timeout' });
		}

		return new Connection(mvisUri, account, logger, cacheMaxAge, timeout, {
			httpAgent,
			httpsAgent,
		});
	}

	/** Return the packaged specific version number of a feature */
	private static getFeatureVersion(feature: ServerDependency): string {
		const featureVersion = semver.minVersion(serverDependencies[feature]);
		/* istanbul ignore if: Cannot test without corrupting the feature dependency list */
		if (featureVersion == null) {
			throw new TypeError('Server feature dependency list is corrupted');
		}

		return featureVersion.version;
	}

	/** Get the exact name of a feature subroutine on the database server */
	private static getServerProgramName(feature: ServerDependency, version?: string): string {
		const featureVersion = version ?? Connection.getFeatureVersion(feature);
		return `mvom_${feature}@${featureVersion}`;
	}

	/** Get the UniBasic source code for a given feature */
	private static async getUnibasicSource(feature: ServerDependency): Promise<string> {
		const filePath = path.join(Connection.unibasicPath, `${feature}.mvb`);
		return fs.readFile(filePath, 'utf8');
	}

	/** Open a database connection */
	public async open(): Promise<void> {
		this.logMessage('info', 'opening connection');
		this.status = ConnectionStatus.connecting;
		await this.getFeatureState();

		if (this.serverFeatureSet.invalidFeatures.size > 0) {
			// prevent connection attempt if features are invalid
			this.logMessage('info', `invalid features found: ${this.serverFeatureSet.invalidFeatures}`);
			this.logMessage('error', 'connection will not be opened');
			this.status = ConnectionStatus.disconnected;
			throw new InvalidServerFeaturesError({
				invalidFeatures: Array.from(this.serverFeatureSet.invalidFeatures),
			});
		}

		await this.getDbServerInfo(); // establish baseline for database server information

		this.logMessage('info', 'connection opened');
		this.status = ConnectionStatus.connected;
	}

	/** Deploy database features */
	public async deployFeatures(
		sourceDir: string,
		options: DeployFeaturesOptions = {},
	): Promise<void> {
		const { createDir = false } = options;

		await this.getFeatureState();

		if (this.serverFeatureSet.invalidFeatures.size === 0) {
			// there aren't any invalid features to deploy
			this.logMessage('debug', 'no missing features to deploy');
			return;
		}

		this.logMessage('info', `deploying features to directory ${sourceDir}`);

		if (createDir) {
			// create deployment directory (if necessary)
			this.logMessage('info', `creating deployment directory ${sourceDir}`);
			const data: DbActionInputCreateDir = {
				action: 'createDir',
				dirName: sourceDir,
			};
			await this.executeDb(data);
		}

		const bootstrapFeatures: ServerDependency[] = ['deploy', 'setup', 'teardown'];
		const bootstrapped = await Promise.all(
			bootstrapFeatures.map(async (feature) => {
				if (this.serverFeatureSet.validFeatures.has(feature)) {
					return false;
				}

				this.logMessage('info', `deploying the "${feature}" feature to ${sourceDir}`);
				const data: DbActionInputDeploy = {
					action: 'deploy',
					sourceDir,
					source: await Connection.getUnibasicSource(feature),
					programName: Connection.getServerProgramName(feature),
				};

				await this.executeDb(data);
				return true;
			}),
		);

		if (bootstrapped.includes(true)) {
			// Bootstrap features needed for the deployment feature were installed, restart the deployment process
			await this.deployFeatures(sourceDir, options);
			return;
		}

		// deploy any other missing features
		await Promise.all(
			Array.from(this.serverFeatureSet.invalidFeatures).map(async (feature) => {
				this.logMessage('info', `deploying ${feature} to ${sourceDir}`);
				const executeDbFeatureOptions = {
					sourceDir,
					source: await Connection.getUnibasicSource(feature),
					programName: Connection.getServerProgramName(feature),
				};
				await this.executeDbFeature('deploy', executeDbFeatureOptions);
			}),
		);
	}

	/** Execute a database feature */
	public async executeDbFeature<
		TFeature extends keyof (DbSubroutineInputOptionsMap & DbSubroutineResponseTypesMap),
	>(
		feature: TFeature,
		options: DbSubroutineInputOptionsMap[TFeature],
		setupOptions: Record<string, never> = {},
		teardownOptions: Record<string, never> = {},
	): Promise<DbSubroutineResponseTypesMap[TFeature]['output']> {
		this.logMessage('debug', `executing database feature "${feature}"`);

		const featureVersion = this.serverFeatureSet.validFeatures.get(feature);
		const setupVersion = this.serverFeatureSet.validFeatures.get('setup');
		const teardownVersion = this.serverFeatureSet.validFeatures.get('teardown');

		const data: DbActionInputSubroutine<DbSubroutineInputOptionsMap[TFeature]> = {
			action: 'subroutine',
			// make sure to use the compatible server version of feature
			subroutineId: Connection.getServerProgramName(feature, featureVersion),
			setupId: Connection.getServerProgramName('setup', setupVersion),
			teardownId: Connection.getServerProgramName('teardown', teardownVersion),
			options,
			setupOptions,
			teardownOptions,
		};

		this.logMessage('debug', `executing database subroutine ${data.subroutineId}`);

		return this.executeDb(data);
	}

	/** Get the current ISOCalendarDate from the database */
	public async getDbDate(): Promise<string> {
		await this.getDbServerInfo();
		return moment().add(this.timeDrift).format(ISOCalendarDateFormat);
	}

	/** Get the current ISOCalendarDateTime from the database */
	public async getDbDateTime(): Promise<string> {
		await this.getDbServerInfo();
		return moment().add(this.timeDrift).format(ISOCalendarDateTimeFormat);
	}

	/** Get the current ISOTime from the database */
	public async getDbTime(): Promise<string> {
		await this.getDbServerInfo();
		return moment().add(this.timeDrift).format(ISOTimeFormat);
	}

	/** Define a new model */
	public model<TSchema extends GenericObject>(
		schema: Schema | null,
		file: string,
	): ModelConstructor {
		if (this.status !== ConnectionStatus.connected) {
			this.logMessage(
				'error',
				'Cannot create model until database connection has been established',
			);
			throw new Error('Cannot create model until database connection has been established');
		}
		return compileModel<TSchema>(this, schema, file);
	}

	/** Log a message to logger including account name */
	public logMessage(level: keyof Logger, message: string): void {
		const formattedMessage = `[${this.account}] ${message}`;

		this.logger[level](formattedMessage);
	}

	/** Execute a database function remotely */
	private async executeDb(
		data: DbActionInputFeatureList,
	): Promise<DbActionResponseFeatureList['output']>;
	private async executeDb(
		data: DbActionInputCreateDir,
	): Promise<DbActionResponseCreateDir['output']>;
	private async executeDb(data: DbActionInputDeploy): Promise<DbActionResponseDeploy['output']>;
	private async executeDb(
		data: DbActionSubroutineInputTypes,
	): Promise<DbSubroutineResponseTypes['output']>;
	private async executeDb(data: DbActionInputTypes): Promise<DbFeatureResponseTypes['output']> {
		this.logMessage('debug', `executing database function with action "${data.action}"`);

		let response;
		try {
			response = await this.axiosInstance.post<DbFeatureResponseTypes | DbActionResponseError>('', {
				input: data,
			});
		} catch (err) {
			return axios.isAxiosError(err) ? this.handleAxiosError(err) : this.handleUnexpectedError(err);
		}

		this.handleDbServerError(response);

		// return the relevant portion from the db server response
		return response.data.output;
	}

	/** Get the db server information (date, time, etc.) */
	private async getDbServerInfo() {
		if (Date.now() > this.cacheExpiry) {
			this.logMessage('debug', 'getting db server information');
			const data = await this.executeDbFeature('getServerInfo', {});

			const { date, time } = data;

			this.timeDrift = moment(mvEpoch).add(date, 'days').add(time, 'ms').diff(moment());

			this.cacheExpiry = Date.now() + this.cacheMaxAge * 1000;
		}
	}

	/** Get the state of database server features */
	private async getFeatureState() {
		this.logMessage('debug', 'getting state of database server features');
		const serverFeatures = await this.getServerFeatures();

		this.serverFeatureSet = Object.entries(serverDependencies).reduce<ServerFeatureSet>(
			(acc, entry) => {
				const [dependencyName, dependencyVersion] = entry as [ServerDependency, string];

				const featureVersions = serverFeatures.get(dependencyName);

				if (featureVersions == null) {
					// if the feature doesn't exist on the server then it is invalid
					acc.invalidFeatures.add(dependencyName);
					return acc;
				}

				const matchedVersion = semver.maxSatisfying(featureVersions, dependencyVersion);
				if (matchedVersion == null) {
					// no versions satisfy the requirement
					acc.invalidFeatures.add(dependencyName);
					return acc;
				}

				// return the match as a valid feature
				acc.validFeatures.set(dependencyName, matchedVersion);
				return acc;
			},
			{
				validFeatures: new Map(),
				invalidFeatures: new Set(),
			},
		);
	}

	/** Get a list of database server features */
	private async getServerFeatures(): Promise<Map<string, string[]>> {
		this.logger.debug(`getting list of features from database server`);
		const data = { action: 'featureList' } as const;
		const response = await this.executeDb(data);

		return response.features.reduce((acc, feature) => {
			const featureRegExp = /^mvom_(.*)@(\d\.\d\.\d.*$)/;

			const match = featureRegExp.exec(feature);
			if (match == null) {
				// does not match the format of an mvom feature program
				return acc;
			}

			const [, featureName, featureVersion] = match;

			if (semver.valid(featureVersion) == null) {
				// a valid feature will contain an @-version specification that uses semver
				return acc;
			}

			this.logMessage(
				'debug',
				`feature "${featureName}" version "${featureVersion}" found on database server`,
			);

			const versions = acc.get(featureName) ?? [];
			versions.push(featureVersion);

			acc.set(featureName, versions);
			return acc;
		}, new Map<string, string[]>());
	}

	/**
	 * Handle error from the database server
	 * @throws {@link ForeignKeyValidationError} A foreign key constraint was violated
	 * @throws {@link RecordLockedError} A record was locked and could not be updated
	 * @throws {@link RecordVersionError} A record changed between being read and written and could not be updated
	 * @throws {@link DbServerError} An error was encountered on the database server
	 */
	private handleDbServerError<TResponse extends DbFeatureResponseTypes>(
		response: AxiosResponse<TResponse | DbActionResponseError>,
	): asserts response is AxiosResponse<TResponse> {
		if (response.data.output == null) {
			// handle invalid response
			this.logMessage('error', 'Response from db server was malformed');
			throw new DbServerError({ message: 'Response from db server was malformed' });
		}

		if ('errorCode' in response.data.output) {
			const errorCode = Number(response.data.output.errorCode);
			switch (errorCode) {
				case dbErrors.foreignKeyValidation.code:
					this.logMessage('debug', 'foreign key violations found when saving record');
					throw new ForeignKeyValidationError({
						foreignKeyValidationErrors: (response.data.output as DbActionOutputErrorForeignKey)
							.foreignKeyValidationErrors,
					});
				case dbErrors.recordLocked.code:
					this.logMessage('debug', 'record locked when saving record');
					throw new RecordLockedError();
				case dbErrors.recordVersion.code:
					this.logMessage('debug', 'record version mismatch found when saving record');
					throw new RecordVersionError();
				default:
					this.logMessage(
						'error',
						`error code ${response.data.output.errorCode} occurred in database operation`,
					);
					throw new DbServerError({ errorCode: response.data.output.errorCode });
			}
		}
	}

	/** Handle an axios error */
	private handleAxiosError(err: AxiosError): never {
		if (err.code === 'ETIMEDOUT') {
			this.logMessage('error', `Timeout error occurred in MVIS request: ${err.message}`);
			throw new TimeoutError({ message: err.message });
		}

		this.logMessage('error', `Error occurred in MVIS request: ${err.message}`);
		throw new MvisError({
			message: err.message,
			mvisRequest: err.request,
			mvisResponse: err.response,
		});
	}

	/** Handle an unknown error */
	private handleUnexpectedError(err: unknown): never {
		if (err instanceof Error) {
			this.logMessage('error', `Error occurred in MVIS request: ${err.message}`);
			throw new UnknownError({ message: err.message });
		}

		this.logMessage('error', 'Unknown error occurred in MVIS request');
		throw new UnknownError();
	}
}

export default Connection;<|MERGE_RESOLUTION|>--- conflicted
+++ resolved
@@ -151,12 +151,9 @@
 		timeout: number,
 		options: ConnectionConstructorOptions = {},
 	) {
-<<<<<<< HEAD
 		const { httpAgent, httpsAgent } = options;
 
-=======
 		this.account = account;
->>>>>>> 8c43c158
 		this.logger = logger;
 		this.cacheMaxAge = cacheMaxAge;
 
